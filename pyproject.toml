--- conflicted
+++ resolved
@@ -20,13 +20,8 @@
 include = ["LICENSE"]
 
 [tool.poetry.dependencies]
-<<<<<<< HEAD
-python = ">=3.8 <3.12"
-anndata = ">=0.7.4"
-=======
-python = "^3.8"
+python = ">=3.8,<3.12"
 anndata = ">=0.7.4,<=0.10.8"
->>>>>>> a402a902
 mudata = "*"
 scanpy = ">=1.8.0"
 numba = ">=0.54.0"
