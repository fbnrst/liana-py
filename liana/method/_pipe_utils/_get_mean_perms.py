--- conflicted
+++ resolved
@@ -38,14 +38,7 @@
         - labels_pos: Index of cell identities in the perms tensor
     """
 
-<<<<<<< HEAD
-    if isinstance(norm_factor, np.float):
-=======
-    # initialize rng
-    rng = np.random.default_rng(seed=seed)
-
     if isinstance(norm_factor, np.float32):
->>>>>>> 11156ddd
         adata.X /= norm_factor
 
     # define labels and masks
