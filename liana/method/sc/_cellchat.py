import numpy as np
from liana.method._Method import Method, MethodMeta
from liana.method._pipe_utils._get_mean_perms import _calculate_pvals


# simplified/resource-generalizable cellchat probability score
def _lr_probability(perm_stats, axis=0):
    lr_prob = np.product(perm_stats, axis=axis)
    
    return lr_prob / (0.5 + lr_prob)  # Kh=0.5


# Internal Function to calculate CellPhoneDB LR_mean and p-values
def _cellchat_score(x, perm_stats) -> tuple:
    """
    Calculate CellChat-like LR means and p-values

    Parameters
    ----------
    x
        DataFrame with LIANA results
    perm_stats
        Permutation statistics (2 (ligand-receptor), n_perms (number of permutations, n_rows in lr_res)

    Returns
    -------
    A tuple with lr_mean and pvalue for x

    """
    lr_prob = _lr_probability((x['ligand_trimean'].values, x['receptor_trimean'].values))
    cellchat_pvals = _calculate_pvals(lr_prob, perm_stats, _lr_probability)
    
    return lr_prob, cellchat_pvals


# Initialize CellChat Meta
_cellchat = MethodMeta(method_name="CellChat",
                       complex_cols=["ligand_trimean", "receptor_trimean"],
                       add_cols=['mat_max'],
                       fun=_cellchat_score,
                       magnitude="lr_probs",
                       magnitude_ascending=False,
                       specificity="cellchat_pvals",
                       specificity_ascending=True,
                       permute=True,
                       reference="Jin, S., Guerrero-Juarez, C.F., Zhang, L., Chang, I., Ramos, "
                                 "R., Kuan, C.H., Myung, P., Plikus, M.V. and Nie, Q., "
                                 "2021. Inference and analysis of cell-cell communication using "
                                 "CellChat. Nature communications, 12(1), pp.1-20. "
                       )

# Initialize callable Method instance
<<<<<<< HEAD
cellchat = Method(_method=_cellchat)
=======
cellchat = Method(_SCORE=_cellchat)

>>>>>>> d25b92a6
<|MERGE_RESOLUTION|>--- conflicted
+++ resolved
@@ -50,9 +50,4 @@
                        )
 
 # Initialize callable Method instance
-<<<<<<< HEAD
-cellchat = Method(_method=_cellchat)
-=======
-cellchat = Method(_SCORE=_cellchat)
-
->>>>>>> d25b92a6
+cellchat = Method(_method=_cellchat)